# -*- coding: utf-8 -*-
from __future__ import division, unicode_literals
import re
import os
from subprocess import check_output
from collections import defaultdict
from datetime import date, datetime
from . import config
from . import markdown
from .messages import *
from .htmlhelpers import *

class MetadataManager:
    @property
    def hasMetadata(self):
        return len(self.manuallySetKeys) > 0

    @property
    def vshortname(self):
        if self.level is not None:
            return "{0}-{1}".format(self.shortname, self.level)
        return self.shortname

    def __init__(self, doc):
        self.doc = doc

        # required metadata
        self.status = None
        self.ED = None
        self.abstract = []
        self.shortname = None
        self.level = None

        # optional metadata
        self.TR = None
        self.title = None
        self.h1 = None
        self.statusText = ""
        self.date = datetime.utcnow().date()
        self.deadline = None
        self.group = None
        self.editors = []
        self.previousEditors = []
        self.previousVersions = []
        self.warning = None
        self.atRisk = []
        self.ignoredTerms = []
        self.testSuite = None
        self.mailingList = None
        self.mailingListArchives = None
        self.boilerplate = {'omitSections':set()}
        self.versionHistory = None
        self.logo = ""
        self.indent = 4
        self.linkDefaults = defaultdict(list)
        self.useIAutolinks = False

        self.otherMetadata = defaultdict(list)

        # Some keys are single-value:
        # the result of parsing is simply assigned to them.
        self.singleValueKeys = {
            "Title": "title",
            "H1": "h1",
            "Status": "status",
            "Status Text": "statusText",
            "ED": "ED",
            "URL": "ED", # URL is a synonym for ED
            "Shortname": "shortname",
            "Level": "level",
            "TR": "TR",
            "Warning": "warning",
            "Group": "group",
            "Date": "date",
            "Deadline": "deadline",
            "Test Suite": "testSuite",
            "Mailing List": "mailingList",
            "Mailing List Archives": "mailingListArchives",
            "Boilerplate": "boilerplate",
            "Version History": "versionHistory",
            "Logo": "logo",
            "Indent": "indent",
            "Use <I> Autolinks": "useIAutolinks"
        }

        # Some keys are multi-value:
        # they *must* already be established as lists or dicts in __init__.
        # If a list, result of parsing can be a single value (appended) or a list (extended).
        # If a dict, result of parsing must be a dict of either single values or lists.
        # (Note that a multi-valued key might only allow a single value *per key instance*, like Editor,
        #  or multiple values per key, like Ignored Terms, which are agglomerated across keys.)
        self.multiValueKeys = {
            "Editor": "editors",
            "Former Editor": "previousEditors",
            "Abstract": "abstract",
            "Previous Version": "previousVersions",
            "At Risk": "atRisk",
            "Ignored Terms": "ignoredTerms",
            "Link Defaults": "linkDefaults"
        }

        self.knownKeys = self.singleValueKeys.viewkeys() | self.multiValueKeys.viewkeys()

        self.manuallySetKeys = set()

        # Input transformers, passed the key and string value.
        # The "default" input is a no-op that just returns the input string.
        self.customInput = {
            "Group": convertGroup,
            "Date": parseDate,
            "Deadline": parseDate,
            "Level": parseLevel,
            "Warning": convertWarning,
            "Editor": parseEditor,
            "Former Editor": parseEditor,
            "Ignored Terms": parseIgnoredTerms,
            "Link Defaults": parseLinkDefaults,
            "Boilerplate": parseBoilerplate,
            "Indent": parseInteger,
            "Use <I> Autolinks": parseBoolean
        }

        # Alternate output handlers, passed key/value/doc.
        # The "default" output assigns the value to self.key.
        self.customOutput = {
        }

    def addData(self, key, val, default=False):
        key = key.strip()
        val = val.strip()

        if key.startswith("!"):
            key = key[1:]
            self.otherMetadata[key].append(val)
            return

        if key not in ("ED", "TR", "URL"):
            key = key.title()

        if not (key in self.knownKeys or key.startswith("!")):
            die('Unknown metadata key "{0}". Prefix custom keys with "!".', key)
            return

        if key in self.knownKeys and not default:
            self.manuallySetKeys.add(key)

        if default and key in self.manuallySetKeys:
            return

        if key in self.customInput:
            val = self.customInput[key](key, val)

        if key in self.customOutput:
            self.customOutput[key](key, val, doc=self.doc)
            return

        if key in self.singleValueKeys:
            setattr(self, self.singleValueKeys[key], val)
        elif key in self.multiValueKeys:
            attr = getattr(self, self.multiValueKeys[key])
            smooshValues(attr, val)


    def addDefault(self, key, val):
        self.addData(key, val, default=True)

    def finish(self):
        self.validate()

    def validate(self):
        if not self.hasMetadata:
            die("The document requires at least one metadata block.")
            return

        # { MetadataManager attr : metadata name }
        requiredSingularKeys = {
            'status': 'Status',
            'shortname': 'Shortname'
        }
        recommendedSingularKeys = {}
        requiredMultiKeys = {
            'abstract': 'Abstract',
            'editors': 'Editor'
        }

        if self.status != 'LS':
            requiredSingularKeys['ED'] = 'ED'
        if self.status in config.deadlineStatuses:
            requiredSingularKeys['deadline'] = 'Deadline'
        if self.status in config.TRStatuses:
            recommendedSingularKeys['date'] = 'Date'
        if self.status not in config.unlevelledStatuses:
            requiredSingularKeys['level'] = 'Level'

        errors = []
        warnings = []
        for attr, name in requiredSingularKeys.items():
            if getattr(self, attr) is None:
                errors.append("    Missing a '{0}' entry.".format(name))
        for attr, name in recommendedSingularKeys.items():
            if getattr(self, attr) is None:
                warnings.append("    You probably want to provide a '{0}' entry.".format(name))
        for attr, name in requiredMultiKeys.items():
            if len(getattr(self, attr)) == 0:
                errors.append("    Must provide at least one '{0}' entry.".format(name))
        if warnings:
            warn("Some recommended metadata is missing:\n{0}", "\n".join(warnings))
        if errors:
            die("Not all required metadata was provided:\n{0}", "\n".join(errors))
            return

    def fillTextMacros(self, macros, doc=None):
        # Fills up a set of text macros based on metadata.
        if self.title:
            macros["title"] = self.title
            macros["spectitle"] = self.title
        if self.h1:
            macros["spectitle"] = self.h1
        macros["shortname"] = self.shortname
        if self.status:
            macros["statusText"] = self.statusText
        macros["vshortname"] = self.vshortname
        if self.status in config.shortToLongStatus:
            macros["longstatus"] = config.shortToLongStatus[self.status]
        else:
            die("Unknown status '{0}' used.", self.status)
        if self.status in ("LCWD", "FPWD"):
            macros["status"] = "WD"
        else:
            macros["status"] = self.status
        if self.TR:
            macros["latest"] = self.TR
        if self.abstract:
            macros["abstract"] = "\n".join(markdown.parse(self.abstract, self.indent))
            macros["abstractattr"] = escapeAttr("  ".join(self.abstract).replace("<<","<").replace(">>",">"))
        macros["year"] = unicode(self.date.year)
        macros["date"] = unicode(self.date.strftime("{0} %B %Y".format(self.date.day)), encoding="utf-8")
        macros["cdate"] = unicode(self.date.strftime("%Y%m%d"), encoding="utf-8")
        macros["isodate"] = unicode(self.date.strftime("%Y-%m-%d"), encoding="utf-8")
        if self.deadline:
            macros["deadline"] = unicode(self.deadline.strftime("{0} %B %Y".format(self.deadline.day)), encoding="utf-8")
        if self.status in config.TRStatuses:
            macros["version"] = "http://www.w3.org/TR/{year}/{status}-{vshortname}-{cdate}/".format(**macros)
        elif self.ED:
            macros["version"] = self.ED
        macros["annotations"] = config.testAnnotationURL
        if doc and self.vshortname in doc.testSuites:
            macros["testsuite"] = doc.testSuites[self.vshortname]['vshortname']
        if self.warning and self.warning[1] is not None:
            macros["replacedby"] = self.warning[1]
        macros["logo"] = self.logo
        # get GH repo from remote
<<<<<<< HEAD
        if doc and doc.inputSource and doc.inputSource != "-":
            source_dir = os.path.dirname(os.path.abspath(doc.inputSource))
            try:
                old_dir = os.getcwd()
                os.chdir(source_dir)
                remotes = check_output(["git", "remote", "-v"])
                search = re.search('origin\tgit@github\.com:(.*?)\.git \(\w+\)', remotes)
                if search:
                    macros["repository"] = search.group(1)
                else:
                    macros["repository"] = ""
                os.chdir(old_dir)
            except Exception, e:
                macros["repository"] = ""
=======
        macros["repository"] = getSpecRepository(doc)

>>>>>>> f5cab807

def convertGroup(key, val):
    return val.lower()

def parseDate(key, val):
    try:
        return datetime.strptime(val, "%Y-%m-%d").date()
    except:
        die("The {0} field must be in the format YYYY-MM-DD - got \"{1}\" instead.", key, val)

def parseLevel(key, val):
    return config.HierarchicalNumber(val)

def parseInteger(key, val):
    return int(val)

def parseBoolean(key, val):
    if val.lower() in ("true", "yes", "y", "on"):
        return True
    if val.lower() in ("false", "no", "n", "off"):
        return False
    die("The {0} field must be true/false, yes/no, y/n, or on/off. Got '{1}' instead.", key, val);

def convertWarning(key, val):
    if val.lower() == "obsolete":
        return "warning-obsolete",
    if val.lower() == "not ready":
        return "warning-not-ready",
    match = re.match(r"Replaced By +(.+)", val, re.I)
    if match:
        return "warning-replaced-by", match.group(1)
    match = re.match(r"New Version +(.+)", val, re.I)
    if match:
        return "warning-new-version", match.group(1)
    die('Unknown value for "{0}" metadata.', key)

def parseEditor(key, val):
    match = re.match(r"([^,]+) ,\s* ([^,]*) ,?\s* ([^,]*) ,?\s* ([^,]*)", val, re.X)
    pieces = [unescape(piece.strip()) for piece in val.split(',')]
    def looksLinkish(string):
        return re.match(r"\w+:", string) or looksEmailish(string)
    def looksEmailish(string):
        return re.match(r".+@.+\..+", string)
    data = {
        'name'   : pieces[0],
        'org'    : None,
        'orglink': None,
        'link'   : None,
        'email'  : None
    }
    if len(pieces) == 4 and looksLinkish(pieces[2]) and looksLinkish(pieces[3]):
        data['org'] = pieces[1]
        if looksEmailish(pieces[2]):
            data['email'] = pieces[2]
            data['link'] = pieces[3]
        else:
            data['link'] = pieces[2]
            data['email'] = pieces[3]
    elif len(pieces) == 3 and looksLinkish(pieces[1]) and looksLinkish(pieces[2]):
        if looksEmailish(pieces[1]):
            data['email'] = pieces[1]
            data['link'] = pieces[2]
        else:
            data['link'] = pieces[1]
            data['email'] = pieces[2]
    elif len(pieces) == 3 and looksLinkish(pieces[2]):
        data['org'] = pieces[1]
        if looksEmailish(pieces[2]):
            data['email'] = pieces[2]
        else:
            data['link'] = pieces[2]
    elif len(pieces) == 2:
        # See if the piece looks like a link/email
        if looksLinkish(pieces[1]):
            if looksEmailish(pieces[1]):
                data['email'] = pieces[1]
            else:
                data['link'] = pieces[1]
        else:
            data['org'] = pieces[1]
    elif len(pieces) == 1:
        pass
    else:
        die("'{0}' format is '<name>, <company>?, <email-or-contact-page>?. Got:\n{1}", key, val)
    # Check if the org ends with a link
    if data['org'] is not None and " " in data['org'] and looksLinkish(data['org'].split()[-1]):
        pieces = data['org'].split()
        data['orglink'] = pieces[-1]
        data['org'] = ' '.join(pieces[:-1])
    return data


def parseIgnoredTerms(key, val):
    return [term.strip().lower() for term in val.split(',')]

def parseLinkDefaults(key, val):
    defaultSpecs = defaultdict(list)
    for default in val.split(","):
        match = re.match(r"^([\w\d-]+)  (?:\s+\( ({0}) (?:\s+(TR|ED))? \) )  \s+(.*)$".format("|".join(config.dfnTypes.union(["dfn"]))), default.strip(), re.X)
        if match:
            spec = match.group(1)
            type = match.group(2)
            status = match.group(3)
            terms = match.group(4).split('/')
            dfnFor = None
            for term in terms:
                defaultSpecs[term.strip()].append((spec, type, status, dfnFor))
        else:
            die("'{0}' is a comma-separated list of '<spec> (<dfn-type>) <terms>'. Got:\n{1}", key, default)
            continue
    return defaultSpecs

def parseBoilerplate(key, val):
    boilerplate = {'omitSections':set()}
    for command in val.split(","):
        command = command.strip()
        if re.match(r"omit [\w-]+$", command):
            boilerplate['omitSections'].add(command[5:])
    return boilerplate



def parse(md, lines):
    # Given a MetadataManager and HTML document text, in the form of an array of text lines,
    # extracts all <pre class=metadata> lines and parses their contents.
    # Returns the text lines, with the metadata-related lines removed.

    newlines = []
    inMetadata = False
    lastKey = None
    for line in lines:
        if not inMetadata and re.match(r"<pre .*class=.*metadata.*>", line):
            inMetadata = True
            continue
        elif inMetadata and re.match(r"</pre>\s*", line):
            inMetadata = False
            continue
        elif inMetadata:
            if lastKey and (line.strip() == "") or re.match(r"\s+", line):
                md.addData(lastKey, line.lstrip())
            elif re.match(r"([^:]+):\s*(.*)", line):
                match = re.match(r"([^:]+):\s*(.*)", line)
                md.addData(match.group(1), match.group(2))
                lastKey = match.group(1)
            else:
                die("Incorrectly formatted metadata line:\n{0}", line)
                continue
        else:
            newlines.append(line)
    return newlines

def smooshValues(container, val):
    '''
    "Smooshes" the values into the container.
    If container is a list,
    val must be either a single item or a list;
    it's merged into the container.
    If container is a dict with list values,
    val must be a dict,
    which is merged in dict-wise same as lists.
    (container should be a defaultdict(list) in this case).
    '''
    if isinstance(container, list):
        if isinstance(val, list):
            container.extend(val)
        else:
            container.append(val)
    elif isinstance(container, dict):
        for k,v in val.items():
            if isinstance(v, list):
                container[k].extend(v)
            else:
                container[k].append(v)

def getSpecRepository(doc):
    '''
    Attempts to find the name of the repository the spec is a part of.
    Currently only searches for GitHub repos.
    '''
    if doc and doc.inputSource and doc.inputSource != "-":
        source_dir = os.path.dirname(os.path.abspath(doc.inputSource))
        try:
            old_dir = os.getcwd()
            os.chdir(source_dir)
            with open(os.devnull, "wb") as fnull:
                remotes = check_output(["git", "remote", "-v"], stderr=fnull)
            search = re.search('origin\tgit@github\.com:(.*?)\.git \(\w+\)', remotes)
            if search:
                return search.group(1)
            else:
                return ""
            os.chdir(old_dir)
        except:
            # check_output will throw CalledProcessError when not in a git repo
            return ""<|MERGE_RESOLUTION|>--- conflicted
+++ resolved
@@ -250,25 +250,8 @@
             macros["replacedby"] = self.warning[1]
         macros["logo"] = self.logo
         # get GH repo from remote
-<<<<<<< HEAD
-        if doc and doc.inputSource and doc.inputSource != "-":
-            source_dir = os.path.dirname(os.path.abspath(doc.inputSource))
-            try:
-                old_dir = os.getcwd()
-                os.chdir(source_dir)
-                remotes = check_output(["git", "remote", "-v"])
-                search = re.search('origin\tgit@github\.com:(.*?)\.git \(\w+\)', remotes)
-                if search:
-                    macros["repository"] = search.group(1)
-                else:
-                    macros["repository"] = ""
-                os.chdir(old_dir)
-            except Exception, e:
-                macros["repository"] = ""
-=======
         macros["repository"] = getSpecRepository(doc)
 
->>>>>>> f5cab807
 
 def convertGroup(key, val):
     return val.lower()
